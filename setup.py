--- conflicted
+++ resolved
@@ -57,12 +57,8 @@
         'qetpy',
         'pandas',
         'pytesdaq',
-<<<<<<< HEAD
         'scikit-image',
         'iminuit',
         'seaborn',
-    ]
-=======
     ],
->>>>>>> 29bf165f
 )